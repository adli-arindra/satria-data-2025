<<<<<<< HEAD
venv
*.mp4
=======
venv
data
>>>>>>> bf56151f
<|MERGE_RESOLUTION|>--- conflicted
+++ resolved
@@ -1,7 +1,3 @@
-<<<<<<< HEAD
 venv
 *.mp4
-=======
-venv
-data
->>>>>>> bf56151f
+data